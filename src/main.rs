--- conflicted
+++ resolved
@@ -1,6 +1,6 @@
 #![allow(dead_code)]
 use core::slice;
-use std::{f32::consts::TAU, time::Instant};
+use std::time::Instant;
 
 use anyhow::{Context, Result};
 use ash::{khr, vk};
@@ -12,11 +12,7 @@
 };
 
 use self::{
-<<<<<<< HEAD
     device::{Device, HostBuffer},
-=======
-    device::{align_to, Buffer, Device, HostBuffer},
->>>>>>> 9ae8a22b
     instance::Instance,
     surface::Surface,
     swapchain::Swapchain,
@@ -35,15 +31,7 @@
     queue: vk::Queue,
 
     time: Instant,
-<<<<<<< HEAD
     host_buffer: HostBuffer<[f32; 4]>,
-=======
-    pc_host_buffer: HostBuffer<[f32; 4]>,
-    un_host_buffer: HostBuffer<[[f32; 4]; 3]>,
-    // un_host_buffer: Buffer,
-    un_desc_buffer: Buffer,
-    mapped: *mut u8,
->>>>>>> 9ae8a22b
 
     compiler: shaderc::Compiler,
     swapchain: Swapchain,
@@ -80,99 +68,12 @@
 
         let mut compiler = shaderc::Compiler::new().context("Failed to create shader compiler")?;
 
-        let pc_host_buffer = device.create_host_buffer(vk::BufferUsageFlags::UNIFORM_BUFFER)?;
-        let mut un_host_buffer = device.create_host_buffer(vk::BufferUsageFlags::UNIFORM_BUFFER)?;
-        // let un_host_buffer = device.create_buffer(
-        //     size_of::<[[f32; 3]; 3]>() as _,
-        //     vk::BufferUsageFlags::UNIFORM_BUFFER,
-        //     vk::MemoryPropertyFlags::HOST_VISIBLE,
-        // )?;
-
-        let uniform_binding = vk::DescriptorSetLayoutBinding::default()
-            .binding(0)
-            .descriptor_count(1)
-            .stage_flags(vk::ShaderStageFlags::VERTEX | vk::ShaderStageFlags::FRAGMENT)
-            .descriptor_type(vk::DescriptorType::UNIFORM_BUFFER);
-        let uniform_desc_layout = unsafe {
-            device.create_descriptor_set_layout(
-                &vk::DescriptorSetLayoutCreateInfo::default()
-                    .flags(vk::DescriptorSetLayoutCreateFlags::DESCRIPTOR_BUFFER_EXT)
-                    .bindings(slice::from_ref(&uniform_binding)),
-                None,
-            )?
-        };
-        let buffer_offset_alignment = device
-            .ext
-            .desc_buffer_properties
-            .descriptor_buffer_offset_alignment;
-        let layout_size = unsafe {
-            let size = device
-                .ext
-                .descriptor_buffer
-                .get_descriptor_set_layout_size(uniform_desc_layout);
-            align_to(size, buffer_offset_alignment)
-        };
-        let layout_offset = unsafe {
-            device
-                .ext
-                .descriptor_buffer
-                .get_descriptor_set_layout_binding_offset(uniform_desc_layout, 0)
-                as usize
-        };
-        dbg!(&layout_offset);
-        dbg!(&layout_size);
-
-        let un_desc_buffer = device.create_buffer(
-            layout_size,
-            vk::BufferUsageFlags::RESOURCE_DESCRIPTOR_BUFFER_EXT,
-            vk::MemoryPropertyFlags::HOST_VISIBLE | vk::MemoryPropertyFlags::HOST_COHERENT,
-        )?;
-
-        let mapped = unsafe {
-            device.map_memory(
-                un_desc_buffer.memory,
-                0,
-                layout_size,
-                vk::MemoryMapFlags::empty(),
-            )?
-        };
-
-        let desc_address_info = vk::DescriptorAddressInfoEXT::default()
-            // .format(vk::Format::UNDEFINED)
-            .address(un_host_buffer.address)
-            .range(size_of::<[[f32; 4]; 3]>() as _);
-        let desc_data = vk::DescriptorDataEXT {
-            p_uniform_buffer: &desc_address_info,
-        };
-        let un_buffer_size = device
-            .ext
-            .desc_buffer_properties
-            .uniform_buffer_descriptor_size;
-        dbg!(&un_buffer_size);
-
-        // println!("Origignal:\t{:p}", un_host_buffer.ptr);
-        // let buffer_ptr = bytemuck::bytes_of_mut(&mut *un_host_buffer.ptr);
-        // println!("Before:\t{:p}", buffer_ptr);
-        // let x = &mut buffer_ptr[layout_offset..][..un_buffer_size];
-        // println!("After:\t{:p}", x);
-        let x = unsafe { std::slice::from_raw_parts_mut(mapped.cast(), layout_size as usize) };
-        let x = &mut x[layout_offset..][..un_buffer_size];
-        unsafe {
-            device.ext.descriptor_buffer.get_descriptor(
-                &vk::DescriptorGetInfoEXT::default()
-                    .ty(vk::DescriptorType::UNIFORM_BUFFER)
-                    .data(desc_data),
-                x,
-            )
-        };
-
         let push_constant_range = vk::PushConstantRange::default()
             .stage_flags(vk::ShaderStageFlags::VERTEX)
             .size(size_of::<u64>() as _);
         let pipeline_layout = unsafe {
             device.create_pipeline_layout(
                 &vk::PipelineLayoutCreateInfo::default()
-                    .set_layouts(slice::from_ref(&uniform_desc_layout))
                     .push_constant_ranges(slice::from_ref(&push_constant_range)),
                 None,
             )?
@@ -182,14 +83,11 @@
             "src/trig.vert.glsl",
             "src/trig.frag.glsl",
             &[push_constant_range],
-            &[uniform_desc_layout],
+            &[],
         )?;
 
-<<<<<<< HEAD
         let host_buffer = device.create_host_buffer(vk::BufferUsageFlags::UNIFORM_BUFFER)?;
 
-=======
->>>>>>> 9ae8a22b
         Ok(Self {
             vs,
             fs,
@@ -198,15 +96,8 @@
 
             time: Instant::now(),
 
-<<<<<<< HEAD
             host_buffer,
-=======
-            pc_host_buffer,
-            un_host_buffer,
->>>>>>> 9ae8a22b
             pipeline_layout,
-            un_desc_buffer,
-            mapped: mapped.cast(),
 
             compiler,
             swapchain,
@@ -243,18 +134,7 @@
             WindowEvent::RedrawRequested => {
                 let t = self.time.elapsed().as_secs_f32();
                 let (c, s) = (t.cos(), t.sin());
-                self.pc_host_buffer.copy_from_slice(&[c, -s, s, c]);
-
-                let cos_palette = |t: f32| {
-                    let a = [0.5, 0.5, 0.5, 0.];
-                    let b = [0.5, 0.5, 0.5, 0.];
-                    let c = [1., 1., 0.5, 0.];
-                    let d = [0.8, 0.9, 0.3, 0.];
-                    std::array::from_fn(|i| a[i] + b[i] * f32::cos(TAU * (c[i] * t + d[i])))
-                };
-                for (i, col) in self.un_host_buffer.iter_mut().enumerate() {
-                    *col = cos_palette(t + 0.2 * i as f32)
-                }
+                self.host_buffer.copy_from_slice(&[c, -s, s, c]);
 
                 let mut frame = match self.swapchain.acquire_next_image() {
                     Ok(frame) => frame,
@@ -270,35 +150,10 @@
                     self.swapchain.get_current_image_view(),
                     [0., 0.025, 0.025, 1.0],
                 );
-                unsafe {
-                    frame.ext.descriptor_buffer.cmd_bind_descriptor_buffers(
-                        frame.frame.command_buffer,
-                        &[vk::DescriptorBufferBindingInfoEXT::default()
-                            .usage(vk::BufferUsageFlags::RESOURCE_DESCRIPTOR_BUFFER_EXT)
-                            .address(self.un_desc_buffer.address)],
-                    )
-                };
-                unsafe {
-                    frame
-                        .ext
-                        .descriptor_buffer
-                        .cmd_set_descriptor_buffer_offsets(
-                            frame.frame.command_buffer,
-                            vk::PipelineBindPoint::GRAPHICS,
-                            self.pipeline_layout,
-                            0,
-                            &[0],
-                            &[0],
-                        )
-                };
                 frame.push_constant(
                     self.pipeline_layout,
                     vk::ShaderStageFlags::VERTEX,
-<<<<<<< HEAD
                     &[self.host_buffer.address],
-=======
-                    &self.pc_host_buffer.address,
->>>>>>> 9ae8a22b
                 );
                 frame.bind_vs_fs(self.vs, self.fs);
 
