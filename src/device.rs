use core::slice;
use std::{alloc, collections::HashSet, ptr::NonNull, sync::Arc};

use crate::{instance::Instance, surface::Surface};

use anyhow::{Context, Result};
use ash::{
    ext, khr,
    prelude::VkResult,
    vk::{self, Handle},
};

pub fn align_to(size: u64, alignment: u64) -> u64 {
    (size + alignment - 1) & !(alignment - 1)
}

pub struct Device {
    pub physical_device: vk::PhysicalDevice,
    pub memory_properties: vk::PhysicalDeviceMemoryProperties,
    pub queue_family: u32,
    pub device: Arc<ash::Device>,
    pub ext: Arc<DeviceExt>,
}

pub struct DeviceExt {
    pub descriptor_buffer: ext::descriptor_buffer::Device,
    pub dynamic_rendering: khr::dynamic_rendering::Device,
    pub shader_object: ext::shader_object::Device,
    pub host_memory: ext::external_memory_host::Device,
    pub desc_buffer_properties: vk::PhysicalDeviceDescriptorBufferPropertiesEXT<'static>,
    min_host_pointer_alignment: u64,
}

impl std::ops::Deref for Device {
    type Target = ash::Device;

    fn deref(&self) -> &Self::Target {
        &self.device
    }
}

impl Device {
    pub fn new(instance: &Instance, surface: &Surface) -> Result<Self> {
        let required_device_extensions = [
            khr::swapchain::NAME,
            // these are all required for shader_object
            ext::shader_object::NAME,
            khr::dynamic_rendering::NAME,
            khr::synchronization2::NAME,
            khr::buffer_device_address::NAME,
            ext::descriptor_indexing::NAME,
            ext::external_memory_host::NAME, // no renderdoc
            ext::descriptor_buffer::NAME,    // no renderdoc
        ];
        let required_device_extensions_set = HashSet::from(required_device_extensions);

        let devices = unsafe { instance.enumerate_physical_devices() }?;
        let (pdevice, queue_family) = devices
            .into_iter()
            .filter_map(|device| {
                let extensions =
                    unsafe { instance.enumerate_device_extension_properties(device) }.ok()?;
                let extensions: HashSet<_> = extensions
                    .iter()
                    .map(|x| x.extension_name_as_c_str().unwrap())
                    .collect();
                let missing = required_device_extensions_set.difference(&extensions);
                if missing.count() != 0 {
                    return None;
                }

                let queue_properties =
                    unsafe { instance.get_physical_device_queue_family_properties(device) };
                let family_idx = queue_properties
                    .into_iter()
                    .enumerate()
                    .filter_map(|(family_idx, properties)| {
                        let family_idx = family_idx as u32;

                        let queue_support = properties
                            .queue_flags
                            .contains(vk::QueueFlags::GRAPHICS | vk::QueueFlags::TRANSFER);
                        let surface_support =
                            surface.get_device_surface_support(device, family_idx);
                        (queue_support && surface_support).then_some(family_idx)
                    })
                    .next()?;

                Some((device, family_idx))
            })
            .next()
            .context("Failed to find suitable device.")?;

        let queue_priorities = [1.0];
        let queue_infos = [vk::DeviceQueueCreateInfo::default()
            .queue_family_index(queue_family)
            .queue_priorities(&queue_priorities)];

        let required_device_extensions = required_device_extensions.map(|x| x.as_ptr());

        let mut feature_descriptor_indexing =
            vk::PhysicalDeviceDescriptorIndexingFeatures::default()
                .runtime_descriptor_array(true)
                .descriptor_binding_variable_descriptor_count(true)
                .descriptor_binding_partially_bound(true)
                .descriptor_binding_update_unused_while_pending(true)
                .descriptor_binding_sampled_image_update_after_bind(true);
        let mut feature_descriptor_buffer =
            vk::PhysicalDeviceDescriptorBufferFeaturesEXT::default().descriptor_buffer(true);
        let mut feature_buffer_device_address =
            vk::PhysicalDeviceBufferDeviceAddressFeatures::default().buffer_device_address(true);
        let mut feature_synchronization2 =
            vk::PhysicalDeviceSynchronization2Features::default().synchronization2(true);
        let mut feature_shader_object =
            vk::PhysicalDeviceShaderObjectFeaturesEXT::default().shader_object(true);
        let mut feature_dynamic_rendering =
            vk::PhysicalDeviceDynamicRenderingFeatures::default().dynamic_rendering(true);
        let default_features = vk::PhysicalDeviceFeatures::default();
        let device_info = vk::DeviceCreateInfo::default()
            .enabled_features(&default_features)
            .queue_create_infos(&queue_infos)
            .enabled_extension_names(&required_device_extensions)
            .push_next(&mut feature_descriptor_indexing)
            .push_next(&mut feature_descriptor_buffer)
            .push_next(&mut feature_buffer_device_address)
            .push_next(&mut feature_synchronization2)
            .push_next(&mut feature_shader_object)
            .push_next(&mut feature_dynamic_rendering);
        let device = unsafe { instance.instance.create_device(pdevice, &device_info, None) }?;

        fn fmt_size(n: u64) -> String {
            if n < 1_000_000 {
                format!("{:>3} B", n)
            } else if n < 1_000_000 {
                format!("{:>3} kB", n >> 10)
            } else if n < 1_000_000_000 {
                format!("{:>3} MB", n >> 20)
            } else {
                format!("{:>3} GB", n >> 30)
            }
        }
        let memory_properties = unsafe { instance.get_physical_device_memory_properties(pdevice) };

        for mp in &memory_properties.memory_types[..memory_properties.memory_type_count as _] {
            if !mp.property_flags.is_empty() {
                println!("Memory: {:?}", mp.property_flags);
                let heap = memory_properties.memory_heaps[mp.heap_index as usize];
                println!(
                    "\tMemory Heap {}: Size {:?} | Type {:?}",
                    mp.heap_index,
                    fmt_size(heap.size),
                    heap.flags
                )
            }
        }
        let mut host_memory_properties =
            vk::PhysicalDeviceExternalMemoryHostPropertiesEXT::default();
        let mut descriptor_buffer_properties =
            vk::PhysicalDeviceDescriptorBufferPropertiesEXT::default();
        let mut props2 = vk::PhysicalDeviceProperties2::default()
            .push_next(&mut host_memory_properties)
            .push_next(&mut descriptor_buffer_properties);
        unsafe { instance.get_physical_device_properties2(pdevice, &mut props2) };

<<<<<<< HEAD
        let host_memory = ash::ext::external_memory_host::Device::new(instance, &device);
        let shader_object = ash::ext::shader_object::Device::new(instance, &device);
=======
        let descriptor_buffer = ext::descriptor_buffer::Device::new(instance, &device);
        let host_memory = ext::external_memory_host::Device::new(instance, &device);
        let shader_object = ext::shader_object::Device::new(instance, &device);
>>>>>>> 9ae8a22b
        let dynamic_rendering = khr::dynamic_rendering::Device::new(instance, &device);

        let uniform_binding = vk::DescriptorSetLayoutBinding::default()
            .binding(0)
            .descriptor_count(1)
            .stage_flags(vk::ShaderStageFlags::VERTEX)
            .descriptor_type(vk::DescriptorType::UNIFORM_BUFFER);
        let descriptor_set_layout_create_info = vk::DescriptorSetLayoutCreateInfo::default()
            .flags(vk::DescriptorSetLayoutCreateFlags::DESCRIPTOR_BUFFER_EXT)
            .bindings(slice::from_ref(&uniform_binding));
        let uniform_desc_layout = unsafe {
            device.create_descriptor_set_layout(&descriptor_set_layout_create_info, None)?
        };
        let layout_size =
            unsafe { descriptor_buffer.get_descriptor_set_layout_size(uniform_desc_layout) };
        let layout_offset = unsafe {
            descriptor_buffer.get_descriptor_set_layout_binding_offset(uniform_desc_layout, 0)
        };

        let layout_size = align_to(
            layout_size,
            descriptor_buffer_properties.descriptor_buffer_offset_alignment,
        );

        let desc_set_buffer = unsafe {
            device.create_buffer(
                &vk::BufferCreateInfo::default()
                    .usage(
                        vk::BufferUsageFlags::SHADER_DEVICE_ADDRESS
                            | vk::BufferUsageFlags::RESOURCE_DESCRIPTOR_BUFFER_EXT,
                    )
                    .size(layout_size),
                None,
            )?
        };

        let requirements = unsafe { device.get_buffer_memory_requirements(desc_set_buffer) };
        let memory_type_index = find_memory_type_index(
            &memory_properties,
            requirements.memory_type_bits,
            vk::MemoryPropertyFlags::HOST_VISIBLE | vk::MemoryPropertyFlags::HOST_COHERENT,
        )
        .expect("Failed to find suitable memory index for buffer memory");
        let mut alloc_flag =
            vk::MemoryAllocateFlagsInfo::default().flags(vk::MemoryAllocateFlags::DEVICE_ADDRESS);
        let alloc_info = vk::MemoryAllocateInfo::default()
            .allocation_size(requirements.size)
            .memory_type_index(memory_type_index)
            .push_next(&mut alloc_flag);
        let memory = unsafe { device.allocate_memory(&alloc_info, None) }?;
        unsafe { device.bind_buffer_memory(desc_set_buffer, memory, 0) }?;
        let address = unsafe {
            device.get_buffer_device_address(
                &vk::BufferDeviceAddressInfo::default().buffer(desc_set_buffer),
            )
        };

        let desc_address_info = vk::DescriptorAddressInfoEXT::default()
            .format(vk::Format::UNDEFINED)
            .address(address)
            .range(size_of::<[[f32; 3]; 3]>() as _);
        let desc_data = vk::DescriptorDataEXT {
            p_uniform_buffer: &desc_address_info,
        };
        let mut x = [0; 8];
        unsafe {
            descriptor_buffer.get_descriptor(
                &vk::DescriptorGetInfoEXT::default()
                    .ty(vk::DescriptorType::UNIFORM_BUFFER)
                    .data(desc_data),
                &mut x,
            )
        };

        Ok(Self {
            physical_device: pdevice,
            queue_family,
            memory_properties,
            device: Arc::new(device),
            ext: Arc::new(DeviceExt {
                dynamic_rendering,
                descriptor_buffer,
                shader_object,
                host_memory,
                desc_buffer_properties: descriptor_buffer_properties,
                min_host_pointer_alignment: host_memory_properties
                    .min_imported_host_pointer_alignment,
            }),
        })
    }

    fn get_host_memory_properties(
        &self,
        ptr: *mut u8,
    ) -> VkResult<vk::MemoryHostPointerPropertiesEXT> {
        let mut mem_properties = vk::MemoryHostPointerPropertiesEXT::default();
        let fp = self.ext.host_memory.fp();
        let result = unsafe {
            (fp.get_memory_host_pointer_properties_ext)(
                self.ext.host_memory.device(),
                vk::ExternalMemoryHandleTypeFlags::HOST_ALLOCATION_EXT,
                ptr.cast(),
                &mut mem_properties as _,
            )
        };
        match result {
            vk::Result::SUCCESS => Ok(mem_properties),
            _ => Err(result),
        }
    }

    pub fn get_buffer_address(&self, buffer: &Buffer) -> u64 {
        unsafe {
            self.get_buffer_device_address(
                &vk::BufferDeviceAddressInfo::default().buffer(buffer.buffer),
            )
        }
    }

    pub fn create_buffer(
        &self,
        size: vk::DeviceSize,
        usage: vk::BufferUsageFlags,
        memory_prop_flags: vk::MemoryPropertyFlags,
    ) -> VkResult<Buffer> {
        let buffer = unsafe {
            self.device.create_buffer(
                &vk::BufferCreateInfo::default()
                    .size(size)
                    .usage(usage | vk::BufferUsageFlags::SHADER_DEVICE_ADDRESS),
                None,
            )?
        };
        let requirements = unsafe { self.get_buffer_memory_requirements(buffer) };
        let memory_type_index = find_memory_type_index(
            &self.memory_properties,
            requirements.memory_type_bits,
            memory_prop_flags,
        )
        .expect("Failed to find suitable memory index for buffer memory");

        let mut alloc_flag =
            vk::MemoryAllocateFlagsInfo::default().flags(vk::MemoryAllocateFlags::DEVICE_ADDRESS);
        let alloc_info = vk::MemoryAllocateInfo::default()
            .allocation_size(requirements.size)
            .memory_type_index(memory_type_index)
            .push_next(&mut alloc_flag);
        let memory = unsafe { self.device.allocate_memory(&alloc_info, None) }?;
        unsafe { self.bind_buffer_memory(buffer, memory, 0) }?;

        let address = unsafe {
            self.get_buffer_device_address(&vk::BufferDeviceAddressInfo::default().buffer(buffer))
        };

        Ok(Buffer {
            address,
            buffer,
            memory,
            device: self.device.clone(),
        })
    }

    // WARN: It's not optimal to bind one memory allocation per buffer with VK_EXT_external_memory_host.
    // The most common pointer alignment is 4096 bytes and ideally you need to share this memory
    // between several buffers or use to bypass staging buffer and additional copies (e.g. asset
    // loading)
    pub fn create_host_buffer<T>(&self, usage: vk::BufferUsageFlags) -> Result<HostBuffer<T>> {
        let size = size_of::<T>() as u64;
        let alignment = self.ext.min_host_pointer_alignment;
        let ptr = unsafe {
            NonNull::new(alloc::alloc(alloc::Layout::from_size_align(
                size as usize,
                alignment as usize,
            )?))
            .context("Failed to allocate pointer for host memory")?
            .as_ptr()
        };
        let ptr_aligned = ((ptr as usize) & !(alignment as usize - 1)) as *mut u8;
        let data_offset = ptr as usize & (alignment as usize - 1);
        let data_size = align_to(size + data_offset as u64, alignment);

        let host_memory_properties = self.get_host_memory_properties(ptr)?;
        let mut import_memory_info = vk::ImportMemoryHostPointerInfoEXT::default()
            .handle_type(vk::ExternalMemoryHandleTypeFlags::HOST_ALLOCATION_EXT)
            .host_pointer(ptr_aligned.cast());
        let memory_type_index = find_memory_type_index(
            &self.memory_properties,
            host_memory_properties.memory_type_bits,
            vk::MemoryPropertyFlags::HOST_VISIBLE,
        )
        .context("Failed to find suitable memory index for host memory")?;
        let mut alloc_flag =
            vk::MemoryAllocateFlagsInfo::default().flags(vk::MemoryAllocateFlags::DEVICE_ADDRESS);
        let memory = unsafe {
            self.allocate_memory(
                &vk::MemoryAllocateInfo::default()
                    .allocation_size(data_size)
                    .memory_type_index(memory_type_index)
                    .push_next(&mut import_memory_info)
                    .push_next(&mut alloc_flag),
                None,
            )?
        };

        let mut host_buffer_create_info = vk::ExternalMemoryBufferCreateInfo::default()
            .handle_types(vk::ExternalMemoryHandleTypeFlags::HOST_ALLOCATION_EXT);
        let buffer = unsafe {
            self.device.create_buffer(
                &vk::BufferCreateInfo::default()
                    .size(size_of::<T>() as _)
                    .usage(usage | vk::BufferUsageFlags::SHADER_DEVICE_ADDRESS)
                    .push_next(&mut host_buffer_create_info),
                None,
            )?
        };
        unsafe { self.bind_buffer_memory(buffer, memory, 0) }?;
        let address = unsafe {
            self.get_buffer_device_address(&vk::BufferDeviceAddressInfo::default().buffer(buffer))
        };
<<<<<<< HEAD
        let ptr = unsafe { Box::from_raw(ptr.cast()) };

=======
        let ptr = unsafe { Box::from_raw(ptr.byte_add(data_offset).cast()) };
>>>>>>> 9ae8a22b
        Ok(HostBuffer {
            address,
            buffer,
            memory,
            ptr,
            device: self.device.clone(),
        })
    }

    pub fn create_render_shader<P: ?Sized + AsRef<std::path::Path>>(
        &self,
        compiler: &mut shaderc::Compiler,
        vs_glsl_path: &P,
        fs_glsl_path: &P,
        push_constant_ranges: &[vk::PushConstantRange],
        descriptor_set_layout: &[vk::DescriptorSetLayout],
    ) -> Result<(vk::ShaderEXT, vk::ShaderEXT)> {
        let mut options =
            shaderc::CompileOptions::new().context("Failed to create shader compiler options")?;
        options.set_target_env(
            shaderc::TargetEnv::Vulkan,
            shaderc::EnvVersion::Vulkan1_3 as u32,
        );
        options.set_optimization_level(shaderc::OptimizationLevel::Performance);
        options.set_generate_debug_info();

        let vert_src = std::fs::read_to_string(vs_glsl_path)?;
        let vert = compiler.compile_into_spirv(
            &vert_src,
            shaderc::ShaderKind::Vertex,
            &vs_glsl_path.as_ref().to_string_lossy(),
            "main",
            Some(&options),
        )?;

        let frag_src = std::fs::read_to_string(fs_glsl_path)?;
        let frag = compiler.compile_into_spirv(
            &frag_src,
            shaderc::ShaderKind::Fragment,
            &fs_glsl_path.as_ref().to_string_lossy(),
            "main",
            Some(&options),
        )?;

        let shader_infos = [
            vk::ShaderCreateInfoEXT::default()
                .flags(vk::ShaderCreateFlagsEXT::LINK_STAGE)
                .stage(vk::ShaderStageFlags::VERTEX)
                .next_stage(vk::ShaderStageFlags::FRAGMENT)
                .code_type(vk::ShaderCodeTypeEXT::SPIRV)
                .code(vert.as_binary_u8())
                .name(c"main")
                .push_constant_ranges(push_constant_ranges)
                .set_layouts(descriptor_set_layout),
            vk::ShaderCreateInfoEXT::default()
                .flags(vk::ShaderCreateFlagsEXT::LINK_STAGE)
                .stage(vk::ShaderStageFlags::FRAGMENT)
                .next_stage(vk::ShaderStageFlags::empty())
                .code_type(vk::ShaderCodeTypeEXT::SPIRV)
                .code(frag.as_binary_u8())
                .name(c"main")
                .push_constant_ranges(push_constant_ranges)
                .set_layouts(descriptor_set_layout),
        ];
        match unsafe { self.ext.shader_object.create_shaders(&shader_infos, None) } {
            Ok(ret) => Ok((ret[0], ret[1])),

            Err((ret, err)) => {
                if ret[0].is_null() {
                    panic!("Failed to compile vertex shader: {err}")
                } else if ret[1].is_null() {
                    panic!("Failed to compile fragment shader: {err}")
                } else {
                    panic!("Shader compilation failed: {err}")
                }
            }
        }
    }
}

impl Drop for Device {
    fn drop(&mut self) {
        unsafe {
            self.device.destroy_device(None);
        }
    }
}

pub fn align_to(size: u64, alignment: u64) -> u64 {
    (size + alignment - 1) & !(alignment - 1)
}

pub fn find_memory_type_index(
    memory_prop: &vk::PhysicalDeviceMemoryProperties,
    memory_type_bits: u32,
    flags: vk::MemoryPropertyFlags,
) -> Option<u32> {
    memory_prop.memory_types[..memory_prop.memory_type_count as _]
        .iter()
        .enumerate()
        .find(|(index, memory_type)| {
            (1 << index) & memory_type_bits != 0 && (memory_type.property_flags & flags) == flags
        })
        .map(|(index, _memory_type)| index as _)
}

pub struct Buffer {
    pub address: u64,
    pub buffer: vk::Buffer,
    pub memory: vk::DeviceMemory,
    device: Arc<ash::Device>,
}

impl Drop for Buffer {
    fn drop(&mut self) {
        unsafe {
            self.device.destroy_buffer(self.buffer, None);
            self.device.free_memory(self.memory, None);
        }
    }
}

pub struct HostBuffer<T> {
    pub address: u64,
    pub buffer: vk::Buffer,
    pub memory: vk::DeviceMemory,
    pub ptr: Box<T>,
    device: Arc<ash::Device>,
}

impl<T> std::ops::Deref for HostBuffer<T> {
    type Target = T;
    fn deref(&self) -> &Self::Target {
        &self.ptr
    }
}

impl<T> std::ops::DerefMut for HostBuffer<T> {
    fn deref_mut(&mut self) -> &mut Self::Target {
        &mut self.ptr
    }
}

impl<T> Drop for HostBuffer<T> {
    fn drop(&mut self) {
        unsafe {
            self.device.destroy_buffer(self.buffer, None);
            self.device.free_memory(self.memory, None);
        }
    }
}<|MERGE_RESOLUTION|>--- conflicted
+++ resolved
@@ -1,4 +1,3 @@
-use core::slice;
 use std::{alloc, collections::HashSet, ptr::NonNull, sync::Arc};
 
 use crate::{instance::Instance, surface::Surface};
@@ -49,8 +48,8 @@
             khr::synchronization2::NAME,
             khr::buffer_device_address::NAME,
             ext::descriptor_indexing::NAME,
-            ext::external_memory_host::NAME, // no renderdoc
-            ext::descriptor_buffer::NAME,    // no renderdoc
+            ext::external_memory_host::NAME, // no renderdoc support
+            ext::descriptor_buffer::NAME,    // no renderdoc support
         ];
         let required_device_extensions_set = HashSet::from(required_device_extensions);
 
@@ -162,87 +161,10 @@
             .push_next(&mut descriptor_buffer_properties);
         unsafe { instance.get_physical_device_properties2(pdevice, &mut props2) };
 
-<<<<<<< HEAD
-        let host_memory = ash::ext::external_memory_host::Device::new(instance, &device);
-        let shader_object = ash::ext::shader_object::Device::new(instance, &device);
-=======
         let descriptor_buffer = ext::descriptor_buffer::Device::new(instance, &device);
         let host_memory = ext::external_memory_host::Device::new(instance, &device);
         let shader_object = ext::shader_object::Device::new(instance, &device);
->>>>>>> 9ae8a22b
         let dynamic_rendering = khr::dynamic_rendering::Device::new(instance, &device);
-
-        let uniform_binding = vk::DescriptorSetLayoutBinding::default()
-            .binding(0)
-            .descriptor_count(1)
-            .stage_flags(vk::ShaderStageFlags::VERTEX)
-            .descriptor_type(vk::DescriptorType::UNIFORM_BUFFER);
-        let descriptor_set_layout_create_info = vk::DescriptorSetLayoutCreateInfo::default()
-            .flags(vk::DescriptorSetLayoutCreateFlags::DESCRIPTOR_BUFFER_EXT)
-            .bindings(slice::from_ref(&uniform_binding));
-        let uniform_desc_layout = unsafe {
-            device.create_descriptor_set_layout(&descriptor_set_layout_create_info, None)?
-        };
-        let layout_size =
-            unsafe { descriptor_buffer.get_descriptor_set_layout_size(uniform_desc_layout) };
-        let layout_offset = unsafe {
-            descriptor_buffer.get_descriptor_set_layout_binding_offset(uniform_desc_layout, 0)
-        };
-
-        let layout_size = align_to(
-            layout_size,
-            descriptor_buffer_properties.descriptor_buffer_offset_alignment,
-        );
-
-        let desc_set_buffer = unsafe {
-            device.create_buffer(
-                &vk::BufferCreateInfo::default()
-                    .usage(
-                        vk::BufferUsageFlags::SHADER_DEVICE_ADDRESS
-                            | vk::BufferUsageFlags::RESOURCE_DESCRIPTOR_BUFFER_EXT,
-                    )
-                    .size(layout_size),
-                None,
-            )?
-        };
-
-        let requirements = unsafe { device.get_buffer_memory_requirements(desc_set_buffer) };
-        let memory_type_index = find_memory_type_index(
-            &memory_properties,
-            requirements.memory_type_bits,
-            vk::MemoryPropertyFlags::HOST_VISIBLE | vk::MemoryPropertyFlags::HOST_COHERENT,
-        )
-        .expect("Failed to find suitable memory index for buffer memory");
-        let mut alloc_flag =
-            vk::MemoryAllocateFlagsInfo::default().flags(vk::MemoryAllocateFlags::DEVICE_ADDRESS);
-        let alloc_info = vk::MemoryAllocateInfo::default()
-            .allocation_size(requirements.size)
-            .memory_type_index(memory_type_index)
-            .push_next(&mut alloc_flag);
-        let memory = unsafe { device.allocate_memory(&alloc_info, None) }?;
-        unsafe { device.bind_buffer_memory(desc_set_buffer, memory, 0) }?;
-        let address = unsafe {
-            device.get_buffer_device_address(
-                &vk::BufferDeviceAddressInfo::default().buffer(desc_set_buffer),
-            )
-        };
-
-        let desc_address_info = vk::DescriptorAddressInfoEXT::default()
-            .format(vk::Format::UNDEFINED)
-            .address(address)
-            .range(size_of::<[[f32; 3]; 3]>() as _);
-        let desc_data = vk::DescriptorDataEXT {
-            p_uniform_buffer: &desc_address_info,
-        };
-        let mut x = [0; 8];
-        unsafe {
-            descriptor_buffer.get_descriptor(
-                &vk::DescriptorGetInfoEXT::default()
-                    .ty(vk::DescriptorType::UNIFORM_BUFFER)
-                    .data(desc_data),
-                &mut x,
-            )
-        };
 
         Ok(Self {
             physical_device: pdevice,
@@ -389,12 +311,7 @@
         let address = unsafe {
             self.get_buffer_device_address(&vk::BufferDeviceAddressInfo::default().buffer(buffer))
         };
-<<<<<<< HEAD
-        let ptr = unsafe { Box::from_raw(ptr.cast()) };
-
-=======
         let ptr = unsafe { Box::from_raw(ptr.byte_add(data_offset).cast()) };
->>>>>>> 9ae8a22b
         Ok(HostBuffer {
             address,
             buffer,
@@ -483,10 +400,6 @@
     }
 }
 
-pub fn align_to(size: u64, alignment: u64) -> u64 {
-    (size + alignment - 1) & !(alignment - 1)
-}
-
 pub fn find_memory_type_index(
     memory_prop: &vk::PhysicalDeviceMemoryProperties,
     memory_type_bits: u32,
