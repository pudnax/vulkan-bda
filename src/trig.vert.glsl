--- conflicted
+++ resolved
@@ -4,32 +4,25 @@
 
 layout(std430, buffer_reference,
        buffer_reference_align = 8) readonly buffer Transform {
-  mat2 transform;
+    mat2 transform;
 };
 
 layout(push_constant) uniform _ { Transform tr_ptr; }
 pc;
 
-layout(std430, set = 0, binding = 0) buffer Colors { vec4[3] col; }
-colors;
-
 layout(location = 0) out vec2 out_uv;
 layout(location = 1) out vec3 out_color;
 
-const vec3 gcolors[3] = vec3[3](vec3(1.0f, 0.0f, 0.0f), // red
-                                vec3(0.0f, 1.0f, 0.0f), // green
-                                vec3(00.f, 0.0f, 1.0f)  // blue
+const vec3 colors[3] = vec3[3](vec3(1.0f, 0.0f, 0.0f), // red
+                               vec3(0.0f, 1.0f, 0.0f), // green
+                               vec3(00.f, 0.0f, 1.0f)  // blue
 );
 
 void main() {
-  const vec2 positions[3] =
-      vec2[3](vec2(0.25, 0.25), vec2(-0.25, 0.25), vec2(0., -0.25));
+    const vec2 positions[3] =
+        vec2[3](vec2(0.25, 0.25), vec2(-0.25, 0.25), vec2(0., -0.25));
 
-  mat2 trans = pc.tr_ptr.transform;
-  gl_Position = vec4(trans * positions[gl_VertexIndex], 0., 1.0);
-<<<<<<< HEAD
-  out_color = colors[gl_VertexIndex];
-=======
-  out_color = colors.col[gl_VertexIndex].rgb;
->>>>>>> 9ae8a22b
+    mat2 trans = pc.tr_ptr.transform;
+    gl_Position = vec4(trans * positions[gl_VertexIndex], 0., 1.0);
+    out_color = colors[gl_VertexIndex];
 }